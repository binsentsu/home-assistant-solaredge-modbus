"""Config flow for solaredge modbus integration."""
import ipaddress
import re

import voluptuous as vol

from homeassistant import config_entries
from homeassistant.const import CONF_HOST, CONF_NAME, CONF_PORT, CONF_SCAN_INTERVAL
from homeassistant.core import HomeAssistant, callback

from .const import (
    CONF_MAX_EXPORT_CONTROL_SITE_LIMIT,
    CONF_MODBUS_ADDRESS,
    CONF_POWER_CONTROL,
    CONF_READ_BATTERY1,
    CONF_READ_BATTERY2,
    CONF_READ_METER1,
    CONF_READ_METER2,
    CONF_READ_METER3,
<<<<<<< HEAD
    DEFAULT_MAX_EXPORT_CONTROL_SITE_LIMIT,
    DEFAULT_MODBUS_ADDRESS,
    DEFAULT_NAME,
    DEFAULT_PORT,
=======
    CONF_READ_BATTERY1,
    CONF_READ_BATTERY2,
    CONF_READ_BATTERY3,
>>>>>>> 9613797e
    DEFAULT_POWER_CONTROL,
    DEFAULT_READ_BATTERY1,
    DEFAULT_READ_BATTERY2,
    DEFAULT_READ_METER1,
    DEFAULT_READ_METER2,
    DEFAULT_READ_METER3,
<<<<<<< HEAD
    DEFAULT_SCAN_INTERVAL,
    DOMAIN,
=======
    DEFAULT_READ_BATTERY1,
    DEFAULT_READ_BATTERY2,
    DEFAULT_READ_BATTERY3,
    CONF_MAX_EXPORT_CONTROL_SITE_LIMIT,
    DEFAULT_MAX_EXPORT_CONTROL_SITE_LIMIT
>>>>>>> 9613797e
)

DATA_SCHEMA = vol.Schema(
    {
        vol.Optional(CONF_NAME, default=DEFAULT_NAME): str,
        vol.Required(CONF_HOST): str,
        vol.Required(CONF_PORT, default=DEFAULT_PORT): int,
        vol.Optional(CONF_MODBUS_ADDRESS, default=DEFAULT_MODBUS_ADDRESS): int,
        vol.Optional(CONF_POWER_CONTROL, default=DEFAULT_POWER_CONTROL): bool,
        vol.Optional(CONF_READ_METER1, default=DEFAULT_READ_METER1): bool,
        vol.Optional(CONF_READ_METER2, default=DEFAULT_READ_METER2): bool,
        vol.Optional(CONF_READ_METER3, default=DEFAULT_READ_METER3): bool,
        vol.Optional(CONF_READ_BATTERY1, default=DEFAULT_READ_BATTERY1): bool,
        vol.Optional(CONF_READ_BATTERY2, default=DEFAULT_READ_BATTERY2): bool,
        vol.Optional(CONF_READ_BATTERY3, default=DEFAULT_READ_BATTERY3): bool,
        vol.Optional(CONF_SCAN_INTERVAL, default=DEFAULT_SCAN_INTERVAL): int,
        vol.Optional(CONF_MAX_EXPORT_CONTROL_SITE_LIMIT, default=DEFAULT_MAX_EXPORT_CONTROL_SITE_LIMIT): int,
    }
)


def host_valid(host):
    """Return True if hostname or IP address is valid."""
    try:
        if ipaddress.ip_address(host).version == (4 or 6):
            return True
    except ValueError:
        disallowed = re.compile(r"[^a-zA-Z\d\-]")
        return all(x and not disallowed.search(x) for x in host.split("."))


@callback
def solaredge_modbus_entries(hass: HomeAssistant):
    """Return the hosts already configured."""
    return {
        entry.data[CONF_HOST] for entry in hass.config_entries.async_entries(DOMAIN)
    }


class SolaredgeModbusConfigFlow(config_entries.ConfigFlow, domain=DOMAIN):
    """Solaredge Modbus configflow."""

    VERSION = 1
    CONNECTION_CLASS = config_entries.CONN_CLASS_LOCAL_POLL

    def _host_in_configuration_exists(self, host) -> bool:
        """Return True if host exists in configuration."""
        if host in solaredge_modbus_entries(self.hass):
            return True
        return False

    async def async_step_user(self, user_input=None):
        """Handle the initial step."""
        errors = {}

        if user_input is not None:
            host = user_input[CONF_HOST]

            if self._host_in_configuration_exists(host):
                errors[CONF_HOST] = "already_configured"
            elif not host_valid(user_input[CONF_HOST]):
                errors[CONF_HOST] = "invalid host IP"
            else:
                await self.async_set_unique_id(user_input[CONF_HOST])
                self._abort_if_unique_id_configured()
                return self.async_create_entry(
                    title=user_input[CONF_NAME], data=user_input
                )

        return self.async_show_form(
            step_id="user", data_schema=DATA_SCHEMA, errors=errors
        )
<|MERGE_RESOLUTION|>--- conflicted
+++ resolved
@@ -17,33 +17,25 @@
     CONF_READ_METER1,
     CONF_READ_METER2,
     CONF_READ_METER3,
-<<<<<<< HEAD
+    CONF_READ_BATTERY1,
+    CONF_READ_BATTERY2,
+    CONF_READ_BATTERY3,
     DEFAULT_MAX_EXPORT_CONTROL_SITE_LIMIT,
     DEFAULT_MODBUS_ADDRESS,
     DEFAULT_NAME,
     DEFAULT_PORT,
-=======
-    CONF_READ_BATTERY1,
-    CONF_READ_BATTERY2,
-    CONF_READ_BATTERY3,
->>>>>>> 9613797e
     DEFAULT_POWER_CONTROL,
     DEFAULT_READ_BATTERY1,
     DEFAULT_READ_BATTERY2,
+    DEFAULT_READ_BATTERY3,
     DEFAULT_READ_METER1,
     DEFAULT_READ_METER2,
     DEFAULT_READ_METER3,
-<<<<<<< HEAD
     DEFAULT_SCAN_INTERVAL,
     DOMAIN,
-=======
-    DEFAULT_READ_BATTERY1,
-    DEFAULT_READ_BATTERY2,
-    DEFAULT_READ_BATTERY3,
-    CONF_MAX_EXPORT_CONTROL_SITE_LIMIT,
-    DEFAULT_MAX_EXPORT_CONTROL_SITE_LIMIT
->>>>>>> 9613797e
 )
+
+from homeassistant.core import HomeAssistant, callback
 
 DATA_SCHEMA = vol.Schema(
     {
