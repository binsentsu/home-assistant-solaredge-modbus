--- conflicted
+++ resolved
@@ -41,24 +41,7 @@
     # If a meter is available add export control
     if hub.has_meter:
         for number_info in EXPORT_CONTROL_NUMBER_TYPES:
-<<<<<<< HEAD
             entities.append(SolarEdgeNumber(hub, number_info))
-=======
-            number = SolarEdgeNumber(
-                hub_name,
-                hub,
-                device_info,
-                number_info[0],
-                number_info[1],
-                number_info[2],
-                number_info[3],
-                dict(min=number_info[4]['min'],
-                     max=hub.max_export_control_site_limit,
-                     unit=number_info[4]['unit']
-                )
-            )
-            entities.append(number)
->>>>>>> 5a34d180
 
     # If a battery is available add storage control
     if hub.has_battery:
@@ -68,6 +51,7 @@
     async_add_entities(entities)
     return True
 
+//TODO: export control site limit
 
 class SolarEdgeNumber(SolarEdgeEntity, NumberEntity):
     """Solaredge Number Entity"""
