--- conflicted
+++ resolved
@@ -31,31 +31,17 @@
     CONF_READ_METER1,
     CONF_READ_METER2,
     CONF_READ_METER3,
-<<<<<<< HEAD
-    DEFAULT_MAX_EXPORT_CONTROL_SITE_LIMIT,
-    DEFAULT_MODBUS_ADDRESS,
-    DEFAULT_NAME,
-=======
     CONF_READ_BATTERY1,
     CONF_READ_BATTERY2,
     CONF_READ_BATTERY3,
->>>>>>> 9613797e
     DEFAULT_POWER_CONTROL,
     DEFAULT_READ_BATTERY1,
     DEFAULT_READ_BATTERY2,
     DEFAULT_READ_METER1,
     DEFAULT_READ_METER2,
     DEFAULT_READ_METER3,
-<<<<<<< HEAD
     DEFAULT_SCAN_INTERVAL,
     DOMAIN,
-=======
-    DEFAULT_READ_BATTERY1,
-    DEFAULT_READ_BATTERY2,
-    DEFAULT_READ_BATTERY3,
-    BATTERY_STATUSSES,
-    EXPORT_CONTROL_MODE,
->>>>>>> 9613797e
     EXPORT_CONTROL_LIMIT_MODE,
     EXPORT_CONTROL_MODE,
     STOREDGE_AC_CHARGE_POLICY,
@@ -110,14 +96,6 @@
     port = entry.data[CONF_PORT]
     address = entry.data.get(CONF_MODBUS_ADDRESS, 1)
     scan_interval = entry.data[CONF_SCAN_INTERVAL]
-<<<<<<< HEAD
-    power_control = entry.data.get(CONF_POWER_CONTROL, False)
-    read_meter1 = entry.data.get(CONF_READ_METER1, False)
-    read_meter2 = entry.data.get(CONF_READ_METER2, False)
-    read_meter3 = entry.data.get(CONF_READ_METER3, False)
-    read_battery1 = entry.data.get(CONF_READ_BATTERY1, False)
-    read_battery2 = entry.data.get(CONF_READ_BATTERY2, False)
-=======
     power_control = entry.data.get(CONF_POWER_CONTROL, DEFAULT_POWER_CONTROL),
     read_meter1 = entry.data.get(CONF_READ_METER1, DEFAULT_READ_METER1)
     read_meter2 = entry.data.get(CONF_READ_METER2, DEFAULT_READ_METER2)
@@ -125,7 +103,6 @@
     read_battery1 = entry.data.get(CONF_READ_BATTERY1, DEFAULT_READ_BATTERY1)
     read_battery2 = entry.data.get(CONF_READ_BATTERY2, DEFAULT_READ_BATTERY2)
     read_battery3 = entry.data.get(CONF_READ_BATTERY3, DEFAULT_READ_BATTERY3)
->>>>>>> 9613797e
     max_export_control_site_limit = entry.data.get(
         CONF_MAX_EXPORT_CONTROL_SITE_LIMIT, False
     )
@@ -145,12 +122,8 @@
         read_meter3,
         read_battery1,
         read_battery2,
-<<<<<<< HEAD
-        max_export_control_site_limit
-=======
         read_battery3,
         max_export_control_site_limit,
->>>>>>> 9613797e
     )
     await hub.async_config_entry_first_refresh()
 
@@ -198,26 +171,15 @@
         port,
         address,
         scan_interval,
-<<<<<<< HEAD
         power_control=False,
         read_meter1=False,
         read_meter2=False,
         read_meter3=False,
         read_battery1=False,
         read_battery2=False,
+        read_battery3=False,
         max_export_control_site_limit=False,
     ) -> None:
-=======
-        power_control=DEFAULT_POWER_CONTROL,
-        read_meter1=DEFAULT_READ_METER1,
-        read_meter2=DEFAULT_READ_METER2,
-        read_meter3=DEFAULT_READ_METER3,
-        read_battery1=DEFAULT_READ_BATTERY1,
-        read_battery2=DEFAULT_READ_BATTERY2,
-        read_battery3=DEFAULT_READ_BATTERY3,
-        max_export_control_site_limit=DEFAULT_MAX_EXPORT_CONTROL_SITE_LIMIT
-    ):
->>>>>>> 9613797e
         """Initialize the Modbus hub."""
         super().__init__(
             hass,
@@ -234,59 +196,15 @@
         self.read_meter3 = read_meter3
         self.read_battery1 = read_battery1
         self.read_battery2 = read_battery2
-<<<<<<< HEAD
-        self.max_export_control_site_limit = max_export_control_site_limit
-        self.modbus_data = {}
-=======
         self.read_battery3 = read_battery3
         self._scan_interval = timedelta(seconds=scan_interval)
         self.max_export_control_site_limit = max_export_control_site_limit
-        self._unsub_interval_method = None
-        self._sensors = []
-        self.data = {}
-
-    @callback
-    def async_add_solaredge_sensor(self, update_callback):
-        """Listen for data updates."""
-        # This is the first sensor, set up interval.
-        if not self._sensors:
-           # self.connect()
-            self._unsub_interval_method = async_track_time_interval(
-                self._hass, self.async_refresh_modbus_data, self._scan_interval
-            )
-
-        self._sensors.append(update_callback)
-
-    @callback
-    def async_remove_solaredge_sensor(self, update_callback):
-        """Remove data update."""
-        self._sensors.remove(update_callback)
-
-        if not self._sensors:
-            """stop the interval timer upon removal of last sensor"""
-            self._unsub_interval_method()
-            self._unsub_interval_method = None
-            self.close()
-
-    async def async_refresh_modbus_data(self, _now: Optional[int] = None) -> dict:
-        """Time to update."""
-        result : bool = await self._hass.async_add_executor_job(self._refresh_modbus_data)
-        if result:
-            for update_callback in self._sensors:
-                update_callback()
-
-
-    def _refresh_modbus_data(self, _now: Optional[int] = None) -> bool:
-        """Time to update."""
-        if not self._sensors:
-            return False
->>>>>>> 9613797e
+        self.modbus_data = {}
 
     def _update(self) -> dict:
         """Update."""
         if not self._check_and_reconnect():
             #if not connected, skip
-<<<<<<< HEAD
             return self.modbus_data
 
         try:
@@ -301,17 +219,6 @@
             return await self.hass.async_add_executor_job(self._update)
         except Exception as exc:
             raise UpdateFailed(f"Error updating modbus data: {exc}") from exc
-=======
-            return False
-
-        try:
-            update_result = self.read_modbus_data()
-        except Exception as e:
-            _LOGGER.exception("Error reading modbus data", exc_info=True)
-            update_result = False
-        return update_result
-
->>>>>>> 9613797e
 
 
 
@@ -353,13 +260,8 @@
 
     @property
     def has_battery(self):
-<<<<<<< HEAD
         """Return true if a battery is available."""
-        return self.read_battery1 or self.read_battery2
-=======
-        """Return true if a battery is available"""
         return self.read_battery1 or self.read_battery2 or self.read_battery3
->>>>>>> 9613797e
 
     def read_holding_registers(self, unit, address, count):
         """Read holding registers."""
