--- conflicted
+++ resolved
@@ -7,23 +7,12 @@
 
 from . import SolarEdgeEntity, SolaredgeModbusHub
 from .const import (
-<<<<<<< HEAD
-=======
-    SENSOR_TYPES,
-    METER1_SENSOR_TYPES,
-    METER2_SENSOR_TYPES,
-    METER3_SENSOR_TYPES,
-    BATTERY1_SENSOR_TYPES,
-    BATTERY2_SENSOR_TYPES,
-    BATTERY3_SENSOR_TYPES,
-    DOMAIN,
->>>>>>> 9613797e
     ATTR_STATUS_DESCRIPTION,
     BATTERIES,
     BATTERY_1,
     BATTERY_2,
+    BATTERY_3,
     DEVICE_STATUSSES,
-<<<<<<< HEAD
     DOMAIN,
     INVERTER_SENSORS,
     METER_1,
@@ -32,24 +21,6 @@
     METERS,
 )
 
-=======
-    BATTERY_STATUSSES,
-    ATTR_MANUFACTURER,
-)
-from datetime import datetime
-from homeassistant.helpers.entity import Entity
-from homeassistant.const import CONF_NAME, UnitOfEnergy, UnitOfPower
-from homeassistant.components.sensor import (
-    PLATFORM_SCHEMA,
-    SensorEntity,
-    SensorDeviceClass,
-    SensorStateClass
-)
-
-from homeassistant.core import callback
-from homeassistant.util import dt as dt_util
-
->>>>>>> 9613797e
 _LOGGER = logging.getLogger(__name__)
 
 
@@ -83,24 +54,14 @@
         for battery_sensor_info in BATTERIES.get(BATTERY_2):
             entities.append(SolarEdgeSensor(hub, battery_sensor_info))
 
-    if hub.read_battery3 == True:
-        for sensor_info in BATTERY3_SENSOR_TYPES.values():
-            sensor = SolarEdgeSensor(
-                hub_name,
-                hub,
-                device_info,
-                sensor_info[0],
-                sensor_info[1],
-                sensor_info[2],
-                sensor_info[3],
-            )
-            entities.append(sensor)
+    if hub.read_battery3:
+        for battery_sensor_info in BATTERIES.get(BATTERY_3):
+            entities.append(SolarEdgeSensor(hub, battery_sensor_info))
 
     async_add_entities(entities)
     return True
 
 
-<<<<<<< HEAD
 class SolarEdgeSensor(SolarEdgeEntity, SensorEntity):
     """Representation of a solaredge sensor."""
 
@@ -112,33 +73,6 @@
         self.entity_description = description
         self._attr_has_entity_name = True
         self._attr_unique_id = f"{self.hub.name}_{description.key}"
-=======
-class SolarEdgeSensor(SensorEntity):
-    """Representation of an SolarEdge Modbus sensor."""
-
-    def __init__(self, platform_name, hub, device_info, name, key, unit, icon):
-        """Initialize the sensor."""
-        self._platform_name = platform_name
-        self._hub = hub
-        self._key = key
-        self._name = name
-        self._unit_of_measurement = unit
-        self._icon = icon
-        self._device_info = device_info
-        self._attr_state_class = SensorStateClass.MEASUREMENT
-        if self._unit_of_measurement == UnitOfEnergy.KILO_WATT_HOUR :
-            self._attr_state_class = SensorStateClass.TOTAL_INCREASING
-            self._attr_device_class = SensorDeviceClass.ENERGY
-        if self._unit_of_measurement == UnitOfPower.WATT :
-            self._attr_device_class = SensorDeviceClass.POWER
-
-    async def async_added_to_hass(self):
-        """Register callbacks."""
-        self._hub.async_add_solaredge_sensor(self._modbus_data_updated)
-
-    async def async_will_remove_from_hass(self) -> None:
-        self._hub.async_remove_solaredge_sensor(self._modbus_data_updated)
->>>>>>> 9613797e
 
     @callback
     def _handle_coordinator_update(self) -> None:
@@ -148,7 +82,6 @@
         super()._handle_coordinator_update()
 
     @callback
-<<<<<<< HEAD
     def _async_update_attrs(self) -> None:
         """Update extra attributes."""
 
@@ -168,55 +101,4 @@
             "battery2" in self.entity_description.key
             and "battery2_attrs" in self.hub.data
         ):
-            self._attr_extra_state_attributes = self.hub.data["battery2_attrs"]
-=======
-    def _update_state(self):
-        if self._key in self._hub.data:
-            self._state = self._hub.data[self._key]
-
-    @property
-    def name(self):
-        """Return the name."""
-        return f"{self._platform_name} ({self._name})"
-
-    @property
-    def unique_id(self) -> Optional[str]:
-        return f"{self._platform_name}_{self._key}"
-
-    @property
-    def unit_of_measurement(self):
-        """Return the unit of measurement."""
-        return self._unit_of_measurement
-
-    @property
-    def icon(self):
-        """Return the sensor icon."""
-        return self._icon
-
-    @property
-    def state(self):
-        """Return the state of the sensor."""
-        if self._key in self._hub.data:
-            return self._hub.data[self._key]
-
-    @property
-    def extra_state_attributes(self):
-        if self._key in ["status", "statusvendor"] and self.state in DEVICE_STATUSSES:
-            return {ATTR_STATUS_DESCRIPTION: DEVICE_STATUSSES[self.state]}
-        elif "battery1" in self._key and "battery1_attrs" in self._hub.data:
-            return self._hub.data["battery1_attrs"]
-        elif "battery2" in self._key and "battery2_attrs" in self._hub.data:
-            return self._hub.data["battery2_attrs"]
-        elif "battery3" in self._key and "battery3_attrs" in self._hub.data:
-            return self._hub.data["battery3_attrs"]
-        return None
-
-    @property
-    def should_poll(self) -> bool:
-        """Data is delivered by the hub"""
-        return False
-
-    @property
-    def device_info(self) -> Optional[Dict[str, Any]]:
-        return self._device_info
->>>>>>> 9613797e
+            self._attr_extra_state_attributes = self.hub.data["battery2_attrs"]